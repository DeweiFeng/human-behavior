--- conflicted
+++ resolved
@@ -1,33 +1,10 @@
-<<<<<<< HEAD
 from dataloaders.daic_loader import DAICWOZDataset
-=======
 from dataloaders.meld_loader import MELDDataset
 from dataloaders.mosei_loader import MOSEIDataset
 import torch
->>>>>>> 768d5868
 from torch.utils.data import Dataset, DataLoader
 from typing import Dict, List, Tuple, Any, Optional
 
-<<<<<<< HEAD
-root_dir = "/home/dewei/workspace/dewei/dataset/daicwoz"
-
-train_dataset = DAICWOZDataset(
-    root_dir=root_dir,
-    split_csv=root_dir + "/train_split_Depression_AVEC2017.csv",
-    load_audio=False,
-    load_covarep=True
-)
-
-dev_dataset = DAICWOZDataset(
-    root_dir=root_dir,
-    split_csv=root_dir + "/dev_split_Depression_AVEC2017.csv"
-)
-
-test_dataset = DAICWOZDataset(
-    root_dir=root_dir,
-    split_csv=root_dir + "/test_split_Depression_AVEC2017.csv"
-)
-=======
 def test_meld_dataloader(data_dir, split):
     dataset = MELDDataset(data_dir=data_dir, split=split)
     dataloader = DataLoader(dataset, batch_size=8, shuffle=True)
@@ -110,5 +87,4 @@
 
 if __name__ == "__main__":
     # test_meld_dataloader('/orcd/pool/003/dewei/dataset/meld/MELD.Raw', "test")
-    test_mosei_dataloader("datasets/MOSEI", "train")
->>>>>>> 768d5868
+    test_mosei_dataloader("datasets/MOSEI", "train")