--- conflicted
+++ resolved
@@ -119,9 +119,5 @@
 .directory
 .Trash-*
 .nfs*
-<<<<<<< HEAD
-=======
 
-
->>>>>>> f71d5e51
 data/